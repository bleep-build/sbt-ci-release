--- conflicted
+++ resolved
@@ -26,12 +26,7 @@
     moduleName := "sbt-ci-release",
     sbtVersion in pluginCrossBuild := "1.0.4",
     addSbtPlugin("com.dwijnand" % "sbt-dynver" % "4.1.1"),
-<<<<<<< HEAD
-    addSbtPlugin("com.typesafe.sbt" % "sbt-git" % "1.0.1"),
-    addSbtPlugin("org.xerial.sbt" % "sbt-sonatype" % "3.9.7"),
-=======
     addSbtPlugin("com.typesafe.sbt" % "sbt-git" % "1.0.0"),
     addSbtPlugin("org.xerial.sbt" % "sbt-sonatype" % "3.9.9"),
->>>>>>> ed427a33
     addSbtPlugin("com.jsuereth" % "sbt-pgp" % "2.1.1")
   )