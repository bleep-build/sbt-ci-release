inThisBuild(
  List(
    organization := "com.github.sbt",
    homepage := Some(url("https://github.com/olafurpg/sbt-ci-release")),
    licenses := Seq(
      "Apache-2.0" -> url("http://www.apache.org/licenses/LICENSE-2.0")
    ),
    developers := List(
      Developer(
        "olafurpg",
        "Ólafur Páll Geirsson",
        "olafurpg@gmail.com",
        url("https://geirsson.com")
      )
    )
  )
)

onLoadMessage := s"Welcome to sbt-ci-release ${version.value}"

publish / skip := true // don't publish the root project

lazy val plugin = project
  .enablePlugins(SbtPlugin)
  .settings(
    moduleName := "sbt-ci-release",
    pluginCrossBuild / sbtVersion := "1.0.4",
    addSbtPlugin("com.dwijnand" % "sbt-dynver" % "4.1.1"),
<<<<<<< HEAD
    addSbtPlugin("com.typesafe.sbt" % "sbt-git" % "1.0.2"),
    addSbtPlugin("org.xerial.sbt" % "sbt-sonatype" % "3.9.13"),
=======
    addSbtPlugin("com.github.sbt" % "sbt-git" % "2.0.0"),
    addSbtPlugin("org.xerial.sbt" % "sbt-sonatype" % "3.9.10"),
>>>>>>> ff0ba771
    addSbtPlugin("com.github.sbt" % "sbt-pgp" % "2.1.2")
  )<|MERGE_RESOLUTION|>--- conflicted
+++ resolved
@@ -26,12 +26,7 @@
     moduleName := "sbt-ci-release",
     pluginCrossBuild / sbtVersion := "1.0.4",
     addSbtPlugin("com.dwijnand" % "sbt-dynver" % "4.1.1"),
-<<<<<<< HEAD
-    addSbtPlugin("com.typesafe.sbt" % "sbt-git" % "1.0.2"),
+    addSbtPlugin("com.github.sbt" % "sbt-git" % "2.0.0"),
     addSbtPlugin("org.xerial.sbt" % "sbt-sonatype" % "3.9.13"),
-=======
-    addSbtPlugin("com.github.sbt" % "sbt-git" % "2.0.0"),
-    addSbtPlugin("org.xerial.sbt" % "sbt-sonatype" % "3.9.10"),
->>>>>>> ff0ba771
     addSbtPlugin("com.github.sbt" % "sbt-pgp" % "2.1.2")
   )