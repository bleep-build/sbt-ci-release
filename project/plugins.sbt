unmanagedSourceDirectories.in(Compile) +=
  baseDirectory.in(ThisBuild).value.getParentFile /
    "plugin" / "src" / "main" / "scala"
addSbtPlugin("com.dwijnand" % "sbt-dynver" % "4.1.1")
<<<<<<< HEAD
addSbtPlugin("org.xerial.sbt" % "sbt-sonatype" % "3.9.13")
addSbtPlugin("com.github.sbt" % "sbt-pgp" % "2.2.1")
=======
addSbtPlugin("org.xerial.sbt" % "sbt-sonatype" % "3.9.18")
addSbtPlugin("com.github.sbt" % "sbt-pgp" % "2.1.2")
>>>>>>> 8c50b779
addSbtPlugin("com.github.sbt" % "sbt-git" % "2.0.0")<|MERGE_RESOLUTION|>--- conflicted
+++ resolved
@@ -2,11 +2,6 @@
   baseDirectory.in(ThisBuild).value.getParentFile /
     "plugin" / "src" / "main" / "scala"
 addSbtPlugin("com.dwijnand" % "sbt-dynver" % "4.1.1")
-<<<<<<< HEAD
-addSbtPlugin("org.xerial.sbt" % "sbt-sonatype" % "3.9.13")
+addSbtPlugin("org.xerial.sbt" % "sbt-sonatype" % "3.9.18")
 addSbtPlugin("com.github.sbt" % "sbt-pgp" % "2.2.1")
-=======
-addSbtPlugin("org.xerial.sbt" % "sbt-sonatype" % "3.9.18")
-addSbtPlugin("com.github.sbt" % "sbt-pgp" % "2.1.2")
->>>>>>> 8c50b779
 addSbtPlugin("com.github.sbt" % "sbt-git" % "2.0.0")