unmanagedSourceDirectories.in(Compile) +=
  baseDirectory.in(ThisBuild).value.getParentFile /
    "plugin" / "src" / "main" / "scala"
<<<<<<< HEAD
addSbtPlugin("com.dwijnand" % "sbt-dynver" % "4.1.1")
addSbtPlugin("org.xerial.sbt" % "sbt-sonatype" % "3.9.3")
=======
addSbtPlugin("com.dwijnand" % "sbt-dynver" % "4.0.0")
addSbtPlugin("org.xerial.sbt" % "sbt-sonatype" % "3.9.4")
>>>>>>> 73d832fd
addSbtPlugin("com.jsuereth" % "sbt-pgp" % "2.0.1")
addSbtPlugin("com.typesafe.sbt" % "sbt-git" % "1.0.0")<|MERGE_RESOLUTION|>--- conflicted
+++ resolved
@@ -1,12 +1,7 @@
 unmanagedSourceDirectories.in(Compile) +=
   baseDirectory.in(ThisBuild).value.getParentFile /
     "plugin" / "src" / "main" / "scala"
-<<<<<<< HEAD
 addSbtPlugin("com.dwijnand" % "sbt-dynver" % "4.1.1")
-addSbtPlugin("org.xerial.sbt" % "sbt-sonatype" % "3.9.3")
-=======
-addSbtPlugin("com.dwijnand" % "sbt-dynver" % "4.0.0")
 addSbtPlugin("org.xerial.sbt" % "sbt-sonatype" % "3.9.4")
->>>>>>> 73d832fd
 addSbtPlugin("com.jsuereth" % "sbt-pgp" % "2.0.1")
 addSbtPlugin("com.typesafe.sbt" % "sbt-git" % "1.0.0")